--- conflicted
+++ resolved
@@ -189,13 +189,9 @@
     X.Y.Z+1, X.Y+1.0 and X+1.0.0 versions. If server responses OK for such urls then
     the tool assumes a new release available.
 
-<<<<<<< HEAD
     Before running this tool, please update your ABS repo - 'sudo abs'.
 
-    Usage: pkgoutofdate.rb [options] [package_name]
-=======
     Usage: pkgoutofdate.rb [options] [package_name]...
->>>>>>> bef4edc2
   eos
 
   # default value
